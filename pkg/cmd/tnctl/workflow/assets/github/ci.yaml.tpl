--- conflicted
+++ resolved
@@ -4,11 +4,7 @@
 on:
   push:
     branches: [master, main]
-<<<<<<< HEAD
-   pull_request:
-=======
   pull_request:
->>>>>>> 868ea7c6
     types: [opened, reopened, synchronize]
 
 jobs:
