name: E2E

on:
  workflow_call:
    inputs:
      cloud:
        required: true
        type: string

  workflow_dispatch:
    inputs:
      cloud:
        description: 'Cloud vendor to run against'
        required: true
        default: 'aws'
        type: choice
        options:
        - aws
        - azure
        - google

jobs:
  e2e-aws:
    runs-on: ubuntu-latest
    steps:
    - name: Checkout
      uses: actions/checkout@v3
    - name: Install Requirements
      run: |
        sudo apt update -y
        sudo apt install bats jq
    - name: Install Kubectl
      uses: azure/setup-kubectl@v2.0
      with:
        version: v1.23.0
    - name: Install Kind
      run: |
        curl -sL https://github.com/kubernetes-sigs/kind/releases/download/v0.13.0/kind-linux-amd64 -o kind
        chmod +x kind
        kind create cluster
    - name: Load Images
      run: |
        VERSION=ci make controller-kind
    - name: E2E on AWS
      if: github.event.inputs.cloud == "aws"
      run: |
<<<<<<< HEAD
        test/e2e/check-suite.sh --cloud aws
=======
        test/e2e/check-suite.sh --cloud ${{ (github.event.inputs || inputs).cloud }}
>>>>>>> 526dabf1
      env:
        ARM_CLIENT_ID: ${{ secrets.E2E_ARM_CLIENT_ID }}
        ARM_CLIENT_SECRET: ${{ secrets.E2E_ARM_CLIENT_SECRET }}
        ARM_SUBSCRIPTION_ID: ${{ secrets.E2E_ARM_SUBSCRIPTION_ID }}
        ARM_TENANT_ID: ${{ secrets.E2E_ARM_TENANT_ID }}
        AWS_ACCESS_KEY_ID: ${{ secrets.E2E_AWS_ACCESS_KEY_ID }}
        AWS_REGION: ${{ secrets.E2E_AWS_REGION }}
<<<<<<< HEAD
        AWS_SECRET_ACCESS_KEY: ${{ secrets.E2E_AWS_SECRET_ACCESS_KEY }}
    - name: E2E on Azure
      if: github.event.inputs.cloud == "azure"
      run: |
        test/e2e/check-suite.sh --cloud azure
      env:
        ARM_CLIENT_ID: ${{ secrets.E2E_ARM_CLIENT_ID }}
        ARM_CLIENT_SECRET: ${{ secrets.E2E_ARM_CLIENT_SECRET }}
        ARM_SUBSCRIPTION_ID: ${{ secrets.E2E_ARM_SUBSCRIPTION_ID }}
        ARM_TENANT_ID: ${{ secrets.E2E_ARM_TENANT_ID }}
=======
        AWS_SECRET_ACCESS_KEY: ${{ secrets.E2E_AWS_SECRET_ACCESS_KEY }}
>>>>>>> 526dabf1
<|MERGE_RESOLUTION|>--- conflicted
+++ resolved
@@ -44,11 +44,7 @@
     - name: E2E on AWS
       if: github.event.inputs.cloud == "aws"
       run: |
-<<<<<<< HEAD
-        test/e2e/check-suite.sh --cloud aws
-=======
         test/e2e/check-suite.sh --cloud ${{ (github.event.inputs || inputs).cloud }}
->>>>>>> 526dabf1
       env:
         ARM_CLIENT_ID: ${{ secrets.E2E_ARM_CLIENT_ID }}
         ARM_CLIENT_SECRET: ${{ secrets.E2E_ARM_CLIENT_SECRET }}
@@ -56,17 +52,4 @@
         ARM_TENANT_ID: ${{ secrets.E2E_ARM_TENANT_ID }}
         AWS_ACCESS_KEY_ID: ${{ secrets.E2E_AWS_ACCESS_KEY_ID }}
         AWS_REGION: ${{ secrets.E2E_AWS_REGION }}
-<<<<<<< HEAD
-        AWS_SECRET_ACCESS_KEY: ${{ secrets.E2E_AWS_SECRET_ACCESS_KEY }}
-    - name: E2E on Azure
-      if: github.event.inputs.cloud == "azure"
-      run: |
-        test/e2e/check-suite.sh --cloud azure
-      env:
-        ARM_CLIENT_ID: ${{ secrets.E2E_ARM_CLIENT_ID }}
-        ARM_CLIENT_SECRET: ${{ secrets.E2E_ARM_CLIENT_SECRET }}
-        ARM_SUBSCRIPTION_ID: ${{ secrets.E2E_ARM_SUBSCRIPTION_ID }}
-        ARM_TENANT_ID: ${{ secrets.E2E_ARM_TENANT_ID }}
-=======
-        AWS_SECRET_ACCESS_KEY: ${{ secrets.E2E_AWS_SECRET_ACCESS_KEY }}
->>>>>>> 526dabf1
+        AWS_SECRET_ACCESS_KEY: ${{ secrets.E2E_AWS_SECRET_ACCESS_KEY }}