---
name: Image Versions

on:
  schedule:
    - cron: '37 9 * * 2'
  workflow_dispatch:

jobs:
  versions:
    strategy:
      matrix:
        include:
          - name: Checkov
            repository: bridgecrewio/checkov
            value: controller.images.policy
          - name: Infracost
            repository: infracost/infracost
            value: controller.images.infracost
          - name: Terraform
            repository: hashicorp/terraform
            value: controller.images.terraform
    runs-on: ubuntu-latest
    steps:
      - name: Checkout repository
        uses: actions/checkout@v3
      - name: Retrieving ${{ matrix.name }} Release
        run: curl -s https://api.github.com/repos/${{ matrix.repository }}/releases/latest | jq -r '.name' > /tmp/release.latest
      - name: Install YQ
        env:
          BINARY: yq_linux_amd64
          VERSION: v4.27.2
        run: |
          sudo wget https://github.com/mikefarah/yq/releases/download/${VERSION}/${BINARY} -O /usr/bin/yq
<<<<<<< HEAD
          sudo chmod +x /usr/bin/yq
      - name: Patch Helm Chart
        run: |
          export VERSION="${{ matrix.repository }}:$(cat /tmp/release.latest)"
          yq e '.${{ matrix.value }} = strenv(VERSION)' -i charts/terranetes-controller/values.yaml
=======
          sudo chmod +x /usr/bin/y
      - name: Patch Helm Chart
        run: |
          export VERSION=$(cat /tmp/release.latest)
          export IMAGE="${{ matrix.repository }}:${VERSION##v}"
          yq e '.${{ matrix.value }} = strenv(IMAGE)' -i charts/terranetes-controller/values.yaml
>>>>>>> 7a28a313
      - name: Raise Pull Request
        uses: peter-evans/create-pull-request@v4
        with:
          branch: develop
          branch-suffix: timestamp
          title: '[IMAGES] - ${{ matrix.name }} Image Update'
          body: |
            Updating the ${{ matrix.name }} image in the helm values to
            the latest<|MERGE_RESOLUTION|>--- conflicted
+++ resolved
@@ -32,20 +32,11 @@
           VERSION: v4.27.2
         run: |
           sudo wget https://github.com/mikefarah/yq/releases/download/${VERSION}/${BINARY} -O /usr/bin/yq
-<<<<<<< HEAD
-          sudo chmod +x /usr/bin/yq
-      - name: Patch Helm Chart
-        run: |
-          export VERSION="${{ matrix.repository }}:$(cat /tmp/release.latest)"
-          yq e '.${{ matrix.value }} = strenv(VERSION)' -i charts/terranetes-controller/values.yaml
-=======
-          sudo chmod +x /usr/bin/y
       - name: Patch Helm Chart
         run: |
           export VERSION=$(cat /tmp/release.latest)
           export IMAGE="${{ matrix.repository }}:${VERSION##v}"
           yq e '.${{ matrix.value }} = strenv(IMAGE)' -i charts/terranetes-controller/values.yaml
->>>>>>> 7a28a313
       - name: Raise Pull Request
         uses: peter-evans/create-pull-request@v4
         with:
