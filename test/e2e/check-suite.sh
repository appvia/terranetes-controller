#!/bin/bash
#
# Copyright (C) 2022  Appvia Ltd <info@appvia.io>
#
# This program is free software; you can redistribute it and/or
# modify it under the terms of the GNU General Public License
# as published by the Free Software Foundation; either version 2
# of the License, or (at your option) any later version.
#
# This program is distributed in the hope that it will be useful,
# but WITHOUT ANY WARRANTY; without even the implied warranty of
# MERCHANTABILITY or FITNESS FOR A PARTICULAR PURPOSE.  See the
# GNU General Public License for more details.
#
# You should have received a copy of the GNU General Public License
# along with this program.  If not, see <http://www.gnu.org/licenses/>.
#

APP_NAMESPACE="apps"
BATS_OPTIONS=${BATS_OPTIONS:-""}
BUCKET=${BUCKET:-"terranetes-controller-ci-bucket"}
CLOUD=""
DIAGNOSTICS=${DIAGNOSTICS:-""}
UNITS="test/e2e/integration"
USE_CHART="false"
VERSION="ci"

usage() {
  cat <<EOF
Usage: $0 [options]
--cloud <NAME>         Cloud provider name to run against (aws, azure, google, defaults: aws)
--use-chart <BOOLEAN>  Indicates we use the chart instead of using the local directory (defaults: ${USE_CHART})
--version <TAG>        Version of the Terraform Controller to test against (defaults: ${VERSION})
--help                 Display this help message
EOF
  if [[ -n "${*}" ]]; then
    echo "Error: ${1}"
    exit 1
  fi

  exit 0
}

# run_diagnosis is called to retrieve details on the failure
run_diagnosis() {
  [[ $? -ne 1          ]] && exit $?
  [[ "${CI}" != "true" ]] && exit $?

  echo "Running Diagnosis on failure"

  mkdir -p /tmp/diagnostics
  if kubectl cluster-info dump --namespaces terraform-system,apps --output-directory=/tmp/diagnostics >/dev/null; then
    # @step: upload the files to the bucket
    BUCKET="${DIAGNOSTICS}/${GITHUB_RUN_ID}"
    if ! aws s3 cp /tmp/diagnostics "${BUCKET}" --acl private --recursive >/dev/null; then
      echo "Failed to copy all the diagnostics"
      exit 1
    fi
  fi

  exit 1
}

run_bats() {
<<<<<<< HEAD
=======
  trap run_diagnosis EXIT

>>>>>>> a88b301d
  echo -e "Running units: ${*}\n"
  APP_NAMESPACE=${APP_NAMESPACE} \
  BUCKET=${BUCKET} \
  CLOUD=${CLOUD} \
  RESOURCE_NAME=bucket-${CLOUD:-"test"} \
  NAMESPACE="terraform-system" \
  USE_CHART=${USE_CHART} \
  VERSION=${VERSION} \
  bats "${BATS_OPTIONS}" "${@}" || exit 1
}

# run-checks runs a collection checks
run_checks() {
  local CLOUD_FILES=(
    "${UNITS}/cloud/${CLOUD}/provider.bats"
    "${UNITS}/cloud/${CLOUD}/plan.bats"
    "${UNITS}/plan.bats"
    "${UNITS}/apply.bats"
    "${UNITS}/cloud/${CLOUD}/confirm.bats"
    "${UNITS}/drift.bats"
    "${UNITS}/destroy.bats"
    "${UNITS}/cloud/${CLOUD}/destroy.bats"
    "${UNITS}/cloud/${CLOUD}/infracost.bats"
    "${UNITS}/infracost.bats"
    "${UNITS}/checkov.bats"
    "${UNITS}/private.bats"
  )
  local CONSTRAINTS_FILES=(
    "${UNITS}/constraints/setup.bats"
    "${UNITS}/constraints/modules.bats"
  )

  # Run in the installation
  run_bats "${UNITS}/setup.bats"
  if [[ -n "${CLOUD}" ]]; then
    echo -e "Running suite on: ${CLOUD^^}\n"
    for x in "${CLOUD_FILES[@]}"; do
      if [[ -f "${x}" ]]; then
        run_bats "${x}" || exit 1
      fi
    done
  fi
  for x in "${CONSTRAINTS_FILES[@]}"; do
    if [[ -f "${x}" ]]; then
      run_bats "${x}" || exit 1
    fi
  done
}

while [[ $# -gt 0 ]]; do
  case "${1}" in
    --cloud)
      CLOUD="${2}"
      shift 2
      ;;
    --use-chart)
      USE_CHART="${2}"
      shift 2
      ;;
    --version)
      VERSION="${2}"
      shift 2
      ;;
    --help)
      usage
      ;;
    *)
      usage "Unknown argument: ${1}"
      ;;
  esac
done

[[ ${CLOUD} == "aws" ]] || [[ ${CLOUD} == "azure" ]] || [[ ${CLOUD} == "google" ]] || [[ ${CLOUD} == "" ]] || usage "Unknown cloud: ${CLOUD}"

run_checks<|MERGE_RESOLUTION|>--- conflicted
+++ resolved
@@ -62,11 +62,7 @@
 }
 
 run_bats() {
-<<<<<<< HEAD
-=======
   trap run_diagnosis EXIT
-
->>>>>>> a88b301d
   echo -e "Running units: ${*}\n"
   APP_NAMESPACE=${APP_NAMESPACE} \
   BUCKET=${BUCKET} \
